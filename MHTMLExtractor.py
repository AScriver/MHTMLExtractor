--- conflicted
+++ resolved
@@ -1,1124 +1,742 @@
-<<<<<<< HEAD
-import os
-import re
-import mimetypes
-import uuid
-import base64
-import quopri
-from urllib.parse import urlparse, unquote
-import hashlib
-import shutil
-import logging
-import argparse
-from typing import Optional, Dict, List, Tuple, Union
-from pathlib import Path
-from dataclasses import dataclass
-import time
-
-# Constants
-DEFAULT_BUFFER_SIZE = 8192
-MIN_BUFFER_SIZE = 1024
-MAX_BUFFER_SIZE = 1024 * 1024  # 1MB
-SUPPORTED_ENCODINGS = {"base64", "quoted-printable", "7bit", "8bit", "binary"}
-IMAGE_EXTENSIONS = {".png", ".jpg", ".jpeg", ".gif", ".bmp", ".webp", ".svg", ".ico"}
-TEXT_CONTENT_TYPES = {"text/html", "text/css", "text/javascript", "application/javascript"}
-
-# Set up logging
-logging.basicConfig(
-    level=logging.INFO,
-    format="[%(asctime)s][%(filename)s:%(lineno)d][%(levelname)s]: %(message)s",
-    datefmt="%H:%M:%S",
-    handlers=[logging.StreamHandler()],
-)
-
-
-@dataclass
-class ExtractionStats:
-    """Statistics for the extraction process."""
-    total_parts: int = 0
-    html_files: int = 0
-    css_files: int = 0
-    image_files: int = 0
-    other_files: int = 0
-    skipped_files: int = 0
-    total_size: int = 0
-    extraction_time: float = 0.0
-
-
-class MHTMLExtractor:
-    """
-    A high-performance class to extract files from MHTML documents with improved
-    memory efficiency, error handling, and code quality.
-
-    Attributes:
-        mhtml_path (Path): The path to the MHTML document.
-        output_dir (Path): The directory where extracted files will be saved.
-        buffer_size (int): The size of the buffer used when reading the MHTML file.
-        boundary (Optional[str]): The boundary string used in the MHTML document.
-        extracted_count (int): A counter for the number of files extracted.
-        url_mapping (Dict[str, str]): A dictionary mapping original URLs to new filenames.
-        saved_html_files (List[str]): List to keep track of saved HTML filenames.
-        stats (ExtractionStats): Statistics about the extraction process.
-        dry_run (bool): If True, only analyze without extracting files.
-    """
-
-    def __init__(
-        self, 
-        mhtml_path: Union[str, Path], 
-        output_dir: Union[str, Path], 
-        buffer_size: int = DEFAULT_BUFFER_SIZE, 
-        clear_output_dir: bool = False,
-        dry_run: bool = False
-    ) -> None:
-        """
-        Initialize the MHTMLExtractor class with enhanced validation and performance optimizations.
-
-        Args:
-            mhtml_path: Path to the MHTML document.
-            output_dir: Output directory for the extracted files.
-            buffer_size: Buffer size for reading the MHTML file. Auto-optimized if needed.
-            clear_output_dir: If True, clears the output directory before extraction.
-            dry_run: If True, only analyze the MHTML file without extracting files.
-            
-        Raises:
-            FileNotFoundError: If the MHTML file doesn't exist.
-            ValueError: If buffer_size is invalid.
-            PermissionError: If unable to create/access output directory.
-        """
-        # Validate and convert paths
-        self.mhtml_path = Path(mhtml_path).resolve()
-        self.output_dir = Path(output_dir).resolve()
-        
-        # Validate MHTML file exists
-        if not self.mhtml_path.exists():
-            raise FileNotFoundError(f"MHTML file not found: {self.mhtml_path}")
-        
-        if not self.mhtml_path.is_file():
-            raise ValueError(f"Path is not a file: {self.mhtml_path}")
-        
-        # Validate and optimize buffer size
-        self.buffer_size = self._optimize_buffer_size(buffer_size)
-        
-        # Initialize attributes
-        self.boundary: Optional[str] = None
-        self.extracted_count: int = 0
-        self.url_mapping: Dict[str, str] = {}
-        self.saved_html_files: List[str] = []
-        self.stats = ExtractionStats()
-        self.dry_run = dry_run
-        
-        # Setup output directory
-        if not dry_run:
-            self._setup_output_directory(clear_output_dir)
-
-    def _optimize_buffer_size(self, buffer_size: int) -> int:
-        """
-        Optimize buffer size based on file size and system constraints.
-        
-        Args:
-            buffer_size: Requested buffer size.
-            
-        Returns:
-            Optimized buffer size.
-            
-        Raises:
-            ValueError: If buffer size is invalid.
-        """
-        if buffer_size < MIN_BUFFER_SIZE:
-            raise ValueError(f"Buffer size must be at least {MIN_BUFFER_SIZE} bytes")
-        
-        if buffer_size > MAX_BUFFER_SIZE:
-            logging.warning(f"Buffer size {buffer_size} is very large, limiting to {MAX_BUFFER_SIZE}")
-            buffer_size = MAX_BUFFER_SIZE
-        
-        # Auto-optimize based on file size
-        try:
-            file_size = self.mhtml_path.stat().st_size
-            # Use larger buffer for larger files, but cap it
-            optimal_size = min(max(file_size // 100, MIN_BUFFER_SIZE), MAX_BUFFER_SIZE)
-            if optimal_size != buffer_size:
-                logging.info(f"Optimizing buffer size from {buffer_size} to {optimal_size} based on file size")
-                return optimal_size
-        except OSError:
-            logging.warning("Could not determine file size for buffer optimization")
-        
-        return buffer_size
-
-    def _setup_output_directory(self, clear: bool = False) -> None:
-        """
-        Setup the output directory with proper error handling.
-        
-        Args:
-            clear: Whether to clear the directory if it exists.
-            
-        Raises:
-            PermissionError: If unable to create or access the directory.
-        """
-        try:
-            if not self.output_dir.exists():
-                self.output_dir.mkdir(parents=True, exist_ok=True)
-                logging.info(f"Created output directory: {self.output_dir}")
-            elif clear:
-                self._clear_directory(self.output_dir)
-                logging.info(f"Cleared output directory: {self.output_dir}")
-                
-            # Test write permissions
-            test_file = self.output_dir / ".mhtml_extractor_test"
-            try:
-                test_file.touch()
-                test_file.unlink()
-            except OSError as e:
-                raise PermissionError(f"No write permission in output directory: {self.output_dir}") from e
-                
-        except OSError as e:
-            raise PermissionError(f"Error setting up output directory: {e}") from e
-
-    @staticmethod
-    def _clear_directory(directory_path: Path) -> None:
-        """
-        Safely clear a directory's contents.
-        
-        Args:
-            directory_path: Path to the directory to clear.
-        """
-        for item in directory_path.iterdir():
-            try:
-                if item.is_file():
-                    item.unlink()
-                elif item.is_dir():
-                    shutil.rmtree(item)
-            except OSError as e:
-                logging.warning(f"Could not remove {item}: {e}")
-
-    @staticmethod
-    def ensure_directory_exists(directory_path: Union[str, Path], clear: bool = False) -> None:
-        """
-        Legacy method for backward compatibility.
-        
-        Args:
-            directory_path: Path to the directory.
-            clear: Whether to clear the directory.
-        """
-        path = Path(directory_path)
-        try:
-            if not path.exists():
-                path.mkdir(parents=True, exist_ok=True)
-            elif clear:
-                MHTMLExtractor._clear_directory(path)
-        except Exception as e:
-            logging.error(f"Error during directory setup: {e}")
-
-    @staticmethod
-    def is_text_content(decoded_content: Union[str, bytes]) -> bool:
-        """
-        Determine if the given content is likely to be human-readable text.
-        
-        Args:
-            decoded_content: Content to analyze.
-            
-        Returns:
-            True if content appears to be text, False otherwise.
-        """
-        # If it's already a string, then it's text
-        if isinstance(decoded_content, str):
-            return True
-
-        # If there are null bytes, it's likely binary
-        if b"\0" in decoded_content:
-            return False
-
-        # Check a sample for common ASCII characters
-        sample = decoded_content[:1024]  # Check the first 1KB
-        text_chars = {7, 8, 9, 10, 12, 13} | set(range(0x20, 0x7F))
-        if all(byte in text_chars for byte in sample):
-            return True
-
-        # Try decoding as UTF-8
-        try:
-            decoded_content.decode("utf-8")
-            return True
-        except UnicodeDecodeError:
-            pass
-
-        return False
-
-    @staticmethod
-    def _read_boundary(temp_buffer: str) -> Optional[str]:
-        """
-        Extract boundary string from the MHTML headers with improved error handling.
-
-        Args:
-            temp_buffer: A buffer containing part of the MHTML document.
-
-        Returns:
-            The extracted boundary string or None if not found.
-        """
-        try:
-            # Try different boundary patterns
-            patterns = [
-                r'boundary="([^"]+)"',  # Quoted boundary
-                r'boundary=([^;\s]+)',  # Unquoted boundary
-            ]
-            
-            for pattern in patterns:
-                boundary_match = re.search(pattern, temp_buffer, re.IGNORECASE)
-                if boundary_match:
-                    boundary = boundary_match.group(1).strip()
-                    if boundary:
-                        logging.debug(f"Found boundary: {boundary}")
-                        return boundary
-                        
-        except Exception as e:
-            logging.error(f"Error reading boundary: {e}")
-        
-        return None
-
-    @staticmethod
-    def _decode_body(encoding: Optional[str], body: str) -> Union[str, bytes]:
-        """
-        Decode the body content based on the Content-Transfer-Encoding header.
-
-        Args:
-            encoding: The content encoding (e.g., "base64", "quoted-printable").
-            body: The body content to be decoded.
-
-        Returns:
-            The decoded body content.
-            
-        Raises:
-            ValueError: If encoding is not supported.
-        """
-        if not encoding:
-            return body
-            
-        encoding = encoding.lower().strip()
-        
-        try:
-            if encoding == "base64":
-                # Remove whitespace and newlines before decoding
-                clean_body = re.sub(r'\s+', '', body)
-                return base64.b64decode(clean_body)
-            elif encoding == "quoted-printable":
-                return quopri.decodestring(body.encode()).decode('utf-8', errors='replace')
-            elif encoding in {"7bit", "8bit", "binary"}:
-                return body
-            else:
-                logging.warning(f"Unsupported encoding: {encoding}, treating as plain text")
-                return body
-        except Exception as e:
-            logging.error(f"Error decoding body with encoding '{encoding}': {e}")
-            return body
-
-    def _extract_filename(self, headers: str, content_type: str) -> str:
-        """
-        Determine the filename based on headers or generate one if necessary.
-
-        Args:
-            headers: Part headers from the MHTML document.
-            content_type: The content type of the part (e.g., "text/html").
-
-        Returns:
-            The determined filename.
-        """
-        try:
-            content_location_match = re.search(r"Content-Location:\s*([^\r\n]+)", headers, re.IGNORECASE)
-            extension = mimetypes.guess_extension(content_type) or ""
-
-            # If Content-Location is provided in the headers, use it to derive a filename
-            if content_location_match:
-                location = content_location_match.group(1).strip()
-                parsed_url = urlparse(location)
-                base_name = os.path.basename(unquote(parsed_url.path)) or parsed_url.netloc
-                
-                # Clean the base name
-                base_name = re.sub(r'[<>:"/\\|?*]', '_', base_name)
-                if not base_name:
-                    base_name = "unnamed"
-                
-                url_hash = hashlib.md5(location.encode()).hexdigest()
-                filename = f"{base_name}_{url_hash}{extension}"
-                
-                # Handle potential filename conflicts by appending a counter
-                original_filename = filename
-                counter = 1
-                while not self.dry_run and (self.output_dir / filename).exists():
-                    name_part, ext_part = os.path.splitext(original_filename)
-                    filename = f"{name_part}_{counter}{ext_part}"
-                    counter += 1
-            else:
-                # If Content-Location isn't provided, generate a UUID-based filename
-                filename = f"{uuid.uuid4()}{extension}"
-                
-            return filename
-            
-        except Exception as e:
-            logging.error(f"Error extracting filename: {e}")
-            return f"{uuid.uuid4()}.bin"
-
-    def _process_part(self, part: str, no_css: bool = False, no_images: bool = False, html_only: bool = False) -> None:
-        """
-        Process each MHTML part and extract its content with improved parsing and validation.
-
-        Args:
-            part: A part of the MHTML document.
-            no_css: If True, CSS files will not be extracted.
-            no_images: If True, image files will not be extracted.
-            html_only: If True, only HTML files will be extracted.
-        """
-        try:
-            # Split headers and body more robustly
-            if "\r\n\r\n" in part:
-                headers, body = part.split("\r\n\r\n", 1)
-            elif "\n\n" in part:
-                headers, body = part.split("\n\n", 1)
-            else:
-                logging.warning("Could not find header/body separator in part")
-                return
-
-            # Extract various headers from the part with improved regex
-            content_type_match = re.search(r"Content-Type:\s*([^\r\n;]+)", headers, re.IGNORECASE)
-            content_transfer_encoding_match = re.search(r"Content-Transfer-Encoding:\s*([^\r\n]+)", headers, re.IGNORECASE)
-            content_location_match = re.search(r"Content-Location:\s*([^\r\n]+)", headers, re.IGNORECASE)
-            content_id_match = re.search(r"Content-ID:\s*<([^>]+)>", headers, re.IGNORECASE)
-
-            if not content_type_match:
-                logging.debug("No Content-Type found in part, skipping")
-                self.stats.skipped_files += 1
-                return
-
-            content_type = content_type_match.group(1).strip().lower()
-
-            # Apply filters
-            if self._should_skip_content(content_type, no_css, no_images, html_only):
-                self.stats.skipped_files += 1
-                return
-
-            encoding = None
-            if content_transfer_encoding_match:
-                encoding = content_transfer_encoding_match.group(1).strip().lower()
-
-            # Decode the body based on its encoding
-            decoded_body = self._decode_body(encoding, body)
-
-            # Update statistics
-            self._update_stats(content_type, decoded_body)
-
-            # Determine the filename for this part
-            filename = self._extract_filename(headers, content_type)
-
-            # Update our URL to filename mapping
-            if content_location_match:
-                location = content_location_match.group(1).strip()
-                self.url_mapping[location] = filename
-
-            if content_id_match:
-                cid = "cid:" + content_id_match.group(1)
-                self.url_mapping[cid] = filename
-
-            # Write the content to a file (if not dry run)
-            if not self.dry_run:
-                self._write_to_file(filename, content_type, decoded_body)
-            else:
-                logging.info(f"[DRY RUN] Would extract: {filename} ({content_type})")
-                
-        except Exception as e:
-            logging.error(f"Error processing MHTML part: {e}")
-            self.stats.skipped_files += 1
-
-    def _should_skip_content(self, content_type: str, no_css: bool, no_images: bool, html_only: bool) -> bool:
-        """
-        Determine if content should be skipped based on filters.
-        
-        Args:
-            content_type: The MIME type of the content.
-            no_css: Skip CSS files.
-            no_images: Skip image files.
-            html_only: Only process HTML files.
-            
-        Returns:
-            True if content should be skipped.
-        """
-        if no_css and "css" in content_type:
-            return True
-        if no_images and ("image" in content_type):
-            return True
-        if html_only and "html" not in content_type:
-            return True
-        return False
-
-    def _update_stats(self, content_type: str, decoded_body: Union[str, bytes]) -> None:
-        """
-        Update extraction statistics.
-        
-        Args:
-            content_type: The MIME type of the content.
-            decoded_body: The decoded content.
-        """
-        self.stats.total_parts += 1
-        
-        # Calculate size
-        if isinstance(decoded_body, str):
-            size = len(decoded_body.encode('utf-8'))
-        else:
-            size = len(decoded_body)
-        self.stats.total_size += size
-        
-        # Categorize by type
-        if "html" in content_type:
-            self.stats.html_files += 1
-        elif "css" in content_type:
-            self.stats.css_files += 1
-        elif "image" in content_type:
-            self.stats.image_files += 1
-        else:
-            self.stats.other_files += 1
-
-    def _write_to_file(self, filename: str, content_type: str, decoded_body: Union[str, bytes]) -> None:
-        """
-        Write the decoded content to a file with proper error handling.
-
-        Args:
-            filename: The name of the file to be written.
-            content_type: The content type of the data (e.g., "text/html").
-            decoded_body: The decoded content to be written.
-            
-        Raises:
-            OSError: If file cannot be written.
-        """
-        try:
-            # Ensure content is in bytes format for writing
-            if isinstance(decoded_body, str):
-                decoded_body = decoded_body.encode("utf-8")
-
-            if "html" in content_type:
-                # Append this filename to our list of saved HTML files
-                self.saved_html_files.append(filename)
-
-            # Write the decoded content to the specified file
-            file_path = self.output_dir / filename
-            with open(file_path, "wb") as out_file:
-                out_file.write(decoded_body)
-                
-            logging.debug(f"Wrote {len(decoded_body)} bytes to {filename}")
-            
-        except OSError as e:
-            logging.error(f"Error writing file {filename}: {e}")
-            raise
-
-    def _update_html_links(self, filepath: Path, sorted_urls: List[str], hash_pattern: re.Pattern, 
-                          no_css: bool = False, no_images: bool = False, html_only: bool = False) -> None:
-        """
-        Update the links in HTML files with improved performance and error handling.
-
-        Args:
-            filepath: The path to the HTML file.
-            sorted_urls: A list of URLs sorted by length.
-            hash_pattern: A compiled regular expression pattern for hashed filenames.
-            no_css: Skip CSS link updates if True.
-            no_images: Skip image link updates if True.
-            html_only: Skip all link updates if True.
-        """
-        # If html_only flag is set, we don't need to update anything.
-        if html_only:
-            return
-
-        try:
-            with open(filepath, "r", encoding="utf-8", errors="replace") as html_file:
-                content = html_file.read()
-
-            original_content = content
-            
-            # For each original URL, replace it with the new filename in the content
-            for original_url in sorted_urls:
-                new_filename = self.url_mapping[original_url]
-
-                # Skip updating links for CSS files if no_css flag is set
-                if no_css and new_filename.endswith(".css"):
-                    continue
-
-                # Skip updating links for image files if no_images flag is set
-                if no_images and any(new_filename.endswith(ext) for ext in IMAGE_EXTENSIONS):
-                    continue
-
-                # Use re.sub for more efficient replacement
-                escaped_url = re.escape(original_url)
-                content = re.sub(escaped_url, new_filename, content)
-
-            # Only write if content changed
-            if content != original_content:
-                with open(filepath, "w", encoding="utf-8") as html_file:
-                    html_file.write(content)
-                logging.debug(f"Updated links in {filepath.name}")
-            
-        except Exception as e:
-            logging.error(f"Error updating HTML links in {filepath}: {e}")
-
-    def extract(self, no_css: bool = False, no_images: bool = False, html_only: bool = False) -> ExtractionStats:
-        """
-        Extract files from MHTML into separate files with enhanced performance and error handling.
-        
-        Args:
-            no_css: If True, CSS files will not be extracted.
-            no_images: If True, image files will not be extracted.
-            html_only: If True, only HTML files will be extracted.
-            
-        Returns:
-            ExtractionStats object with details about the extraction.
-            
-        Raises:
-            FileNotFoundError: If MHTML file doesn't exist.
-            PermissionError: If unable to read MHTML file or write to output directory.
-        """
-        start_time = time.time()
-        temp_buffer_chunks: List[str] = []  # Use a list to store chunks efficiently
-
-        try:
-            if self.dry_run:
-                logging.info(f"[DRY RUN] Analyzing MHTML file: {self.mhtml_path}")
-            else:
-                logging.info(f"Extracting from: {self.mhtml_path} to: {self.output_dir}")
-
-            with open(self.mhtml_path, "r", encoding="utf-8", errors="replace") as file:
-                # Continuously read from the MHTML file until no more content is left
-                while True:
-                    chunk = file.read(self.buffer_size)
-                    if not chunk:
-                        break
-
-                    # Use list for efficient string concatenation (O(n) instead of O(n²))
-                    temp_buffer_chunks.append(chunk)
-
-                    # If the boundary hasn't been determined yet, try to find it
-                    if not self.boundary:
-                        joined_buffer = "".join(temp_buffer_chunks)
-                        self.boundary = self._read_boundary(joined_buffer)
-                        if self.boundary:
-                            logging.debug(f"Boundary found: {self.boundary}")
-
-                    # Only process if we have a boundary
-                    if self.boundary:
-                        # Split the buffer by the boundary to process each part
-                        joined_buffer = "".join(temp_buffer_chunks)
-                        parts = joined_buffer.split("--" + self.boundary)
-
-                        # Retain the last part in case it's incomplete
-                        temp_buffer_chunks = [parts[-1]]
-
-                        # Process all complete parts
-                        for part in parts[:-1]:
-                            if self.extracted_count > 0:  # Skip the headers
-                                self._process_part(part.strip(), no_css, no_images, html_only)
-                            self.extracted_count += 1
-
-                # Process any remaining part
-                if temp_buffer_chunks and self.boundary:
-                    remaining_part = "".join(temp_buffer_chunks).strip()
-                    if remaining_part and remaining_part != "--":
-                        self._process_part(remaining_part, no_css, no_images, html_only)
-
-            # Update HTML links if not in dry run mode and not html_only
-            if not self.dry_run and not html_only and self.saved_html_files:
-                self._update_all_html_links(no_css, no_images, html_only)
-
-            # Finalize statistics
-            self.stats.extraction_time = time.time() - start_time
-            self._log_extraction_summary()
-            
-            return self.stats
-            
-        except Exception as e:
-            logging.error(f"Error during extraction: {e}")
-            raise
-
-    def _update_all_html_links(self, no_css: bool, no_images: bool, html_only: bool) -> None:
-        """
-        Update links in all saved HTML files.
-        
-        Args:
-            no_css: Skip CSS link updates.
-            no_images: Skip image link updates.
-            html_only: Skip all link updates.
-        """
-        if not self.url_mapping:
-            return
-            
-        # Sort URLs by length (longest first) for proper replacement
-        sorted_urls = sorted(self.url_mapping.keys(), key=len, reverse=True)
-        hash_pattern = re.compile(r"_[a-f0-9]{32}\.")
-
-        logging.info(f"Updating links in {len(self.saved_html_files)} HTML files...")
-        
-        for filename in self.saved_html_files:
-            filepath = self.output_dir / filename
-            if filepath.exists():
-                self._update_html_links(filepath, sorted_urls, hash_pattern, no_css, no_images, html_only)
-
-    def _log_extraction_summary(self) -> None:
-        """Log a summary of the extraction process."""
-        if self.dry_run:
-            logging.info(f"[DRY RUN] Analysis complete:")
-        else:
-            logging.info(f"Extraction complete:")
-            
-        logging.info(f"  Total parts processed: {self.stats.total_parts}")
-        logging.info(f"  HTML files: {self.stats.html_files}")
-        logging.info(f"  CSS files: {self.stats.css_files}")
-        logging.info(f"  Image files: {self.stats.image_files}")
-        logging.info(f"  Other files: {self.stats.other_files}")
-        logging.info(f"  Skipped files: {self.stats.skipped_files}")
-        logging.info(f"  Total size: {self.stats.total_size:,} bytes")
-        logging.info(f"  Extraction time: {self.stats.extraction_time:.2f} seconds")
-        
-        if not self.dry_run:
-            logging.info(f"  Output directory: {self.output_dir}")
-
-
-if __name__ == "__main__":
-    # Enhanced argument parsing setup with better help and validation
-    parser = argparse.ArgumentParser(
-        description="Extract files from MHTML documents with enhanced performance and features.",
-        formatter_class=argparse.RawDescriptionHelpFormatter,
-        epilog="""
-Examples:
-  %(prog)s document.mhtml
-  %(prog)s document.mhtml --output_dir ./extracted
-  %(prog)s document.mhtml --html-only --dry-run
-  %(prog)s document.mhtml --no-css --no-images --buffer_size 16384
-        """
-    )
-    
-    parser.add_argument("mhtml_path", type=str, help="Path to the MHTML document.")
-    parser.add_argument("--output_dir", type=str, default=".", 
-                       help="Output directory for the extracted files. (default: current directory)")
-    parser.add_argument("--buffer_size", type=int, default=DEFAULT_BUFFER_SIZE, 
-                       help=f"Buffer size for reading the MHTML file. (default: {DEFAULT_BUFFER_SIZE})")
-    parser.add_argument("--clear_output_dir", action="store_true", 
-                       help="If set, clears the output directory before extraction.")
-    parser.add_argument("--no-css", action="store_true", 
-                       help="If set, CSS files will not be extracted.")
-    parser.add_argument("--no-images", action="store_true", 
-                       help="If set, image files will not be extracted.")
-    parser.add_argument("--html-only", action="store_true", 
-                       help="If set, only HTML files will be extracted.")
-    parser.add_argument("--dry-run", action="store_true", 
-                       help="If set, analyze the MHTML file without extracting files.")
-    parser.add_argument("--verbose", "-v", action="store_true", 
-                       help="Enable verbose logging output.")
-    parser.add_argument("--quiet", "-q", action="store_true", 
-                       help="Suppress all output except errors.")
-
-    args = parser.parse_args()
-
-    # Configure logging based on verbosity
-    if args.quiet:
-        logging.getLogger().setLevel(logging.ERROR)
-    elif args.verbose:
-        logging.getLogger().setLevel(logging.DEBUG)
-
-    try:
-        # Create extractor with enhanced error handling
-        extractor = MHTMLExtractor(
-            mhtml_path=args.mhtml_path,
-            output_dir=args.output_dir,
-            buffer_size=args.buffer_size,
-            clear_output_dir=args.clear_output_dir,
-            dry_run=args.dry_run,
-        )
-
-        # Perform extraction
-        stats = extractor.extract(args.no_css, args.no_images, args.html_only)
-        
-        # Exit with appropriate code
-        if stats.total_parts == 0:
-            logging.warning("No parts were found in the MHTML file")
-            exit(1)
-        else:
-            exit(0)
-            
-    except FileNotFoundError as e:
-        logging.error(f"File not found: {e}")
-        exit(1)
-    except PermissionError as e:
-        logging.error(f"Permission denied: {e}")
-        exit(1)
-    except ValueError as e:
-        logging.error(f"Invalid argument: {e}")
-        exit(1)
-    except Exception as e:
-        logging.error(f"Unexpected error: {e}")
-        if args.verbose:
-            import traceback
-            traceback.print_exc()
-        exit(1)
-=======
-import os
-import re
-import mimetypes
-import uuid
-import base64
-import quopri
-from urllib.parse import urlparse, unquote
-import hashlib
-import shutil
-import logging
-import argparse
-
-# Set up logging
-logging.basicConfig(
-    level=logging.INFO,
-    format="[%(asctime)s][%(filename)s:%(lineno)d][%(levelname)s]: %(message)s",
-    datefmt="%H:%M:%S",
-    handlers=[logging.StreamHandler()],
-)
-
-
-class MHTMLExtractor:
-    """
-    A class to extract files from MHTML documents.
-
-    Attributes:
-        mhtml_path (str): The path to the MHTML document.
-        output_dir (str): The directory where extracted files will be saved.
-        buffer_size (int): The size of the buffer used when reading the MHTML file.
-        boundary (str): The boundary string used in the MHTML document.
-        extracted_count (int): A counter for the number of files extracted.
-        url_mapping (dict): A dictionary mapping original URLs to new filenames.
-    """
-
-    def __init__(self, mhtml_path, output_dir, buffer_size=8192, clear_output_dir=False):
-        """
-        Initialize the MHTMLExtractor class.
-
-        Args:
-            mhtml_path (str): Path to the MHTML document.
-            output_dir (str): Output directory for the extracted files.
-            buffer_size (int, optional): Buffer size for reading the MHTML file. Defaults to 8192.
-            clear_output_dir (bool, optional): If True, clears the output directory before extraction. Defaults to False.
-        """
-        self.mhtml_path = mhtml_path
-        self.output_dir = output_dir
-        self.buffer_size = buffer_size
-        self.boundary = None
-        self.extracted_count = 0
-        self.url_mapping = {}  # Mapping between Content-Location and new filenames
-        self.saved_html_files = []  # List to keep track of saved HTML filenames
-
-        self.ensure_directory_exists(self.output_dir, clear_output_dir)
-
-    def ensure_directory_exists(self, directory_path, clear=False):
-        try:
-            if not os.path.exists(directory_path):
-                os.makedirs(directory_path)
-            elif clear:
-                for filename in os.listdir(directory_path):
-                    file_path = os.path.join(directory_path, filename)
-                    if os.path.isfile(file_path):
-                        os.unlink(file_path)
-                    elif os.path.isdir(file_path):
-                        shutil.rmtree(file_path)
-        except Exception as e:
-            logging.error(f"Error during directory setup: {e}")
-
-    def is_text_content(decoded_content):
-        """Determine if the given content is likely to be human-readable text."""
-
-        # If it's already a string, then it's text
-        if isinstance(decoded_content, str):
-            return True
-
-        # If there are null bytes, it's likely binary
-        if b"\0" in decoded_content:
-            return False
-
-        # Check a sample for common ASCII characters
-        sample = decoded_content[:1024]  # Check the first 1KB
-        text_chars = {7, 8, 9, 10, 12, 13} | set(range(0x20, 0x7F))
-        if all(byte in text_chars for byte in sample):
-            return True
-
-        # Try decoding as UTF-8
-        try:
-            decoded_content.decode("utf-8")
-            return True
-        except UnicodeDecodeError:
-            pass
-
-        return False
-
-    def _read_boundary(self, temp_buffer):
-        """
-        Extract boundary string from the MHTML headers.
-
-        Args:
-            temp_buffer (str): A buffer containing part of the MHTML document.
-
-        Returns:
-            str: The extracted boundary string or None if not found.
-        """
-        try:
-            boundary_match = re.search(r'boundary="([^"]+)"', temp_buffer)
-            if boundary_match:
-                return boundary_match.group(1)
-        except Exception as e:
-            logging.error(f"Error reading boundary: {e}")
-        return None
-
-    def _decode_body(self, encoding, body):
-        """
-        Decode the body content based on the Content-Transfer-Encoding header.
-
-        Args:
-            encoding (str): The content encoding (e.g., "base64", "quoted-printable").
-            body (str): The body content to be decoded.
-
-        Returns:
-            str: The decoded body content.
-        """
-        try:
-            if encoding == "base64":
-                return base64.b64decode(body)
-            elif encoding == "quoted-printable":
-                return quopri.decodestring(body)
-        except Exception as e:
-            logging.error(f"Error decoding body: {e}")
-            return body
-        return body
-
-    def _extract_filename(self, headers, content_type):
-        """
-        Determine the filename based on headers or generate one if necessary.
-
-        Args:
-            headers (str): Part headers from the MHTML document.
-            content_type (str): The content type of the part (e.g., "text/html").
-
-        Returns:
-            str: The determined filename.
-        """
-        try:
-            content_location_match = re.search(r"Content-Location: ([^\n]+)", headers)
-            extension = mimetypes.guess_extension(content_type)
-
-            # If Content-Location is provided in the headers, use it to derive a filename
-            if content_location_match:
-                location = content_location_match.group(1)
-                parsed_url = urlparse(location)
-                base_name = os.path.basename(unquote(parsed_url.path)) or parsed_url.netloc
-                url_hash = hashlib.md5(location.encode()).hexdigest()
-
-                filename = f"{base_name}_{url_hash}{extension or ''}"
-                original_filename = filename
-                counter = 1
-
-                # Handle potential filename conflicts by appending a counter
-                while os.path.exists(os.path.join(self.output_dir, filename)):
-                    filename = f"{original_filename}_{counter}"
-                    counter += 1
-            else:
-                # If Content-Location isn't provided, generate a random filename
-                filename = str(uuid.uuid4()) + (extension or "")
-            return filename
-        except Exception as e:
-            logging.error(f"Error extracting filename: {e}")
-            return str(uuid.uuid4())
-
-    def _process_part(self, part, no_css=False, no_images=False, html_only=False):
-        """
-        Process each MHTML part and extract its content.
-
-        Args:
-            part (str): A part of the MHTML document.
-            no_css (bool): If True, CSS files will not be extracted.
-            no_images (bool): If True, image files will not be extracted.
-            html_only (bool): If True, only HTML files will be extracted.
-        """
-        try:
-            headers, body = part.strip().split("\n\n", 1)
-
-            # Extract various headers from the part
-            content_type_match = re.search(r"Content-Type: ([^\n]+)", headers, re.IGNORECASE)
-            content_transfer_encoding_match = re.search(r"Content-Transfer-Encoding: ([^\n]+)", headers, re.IGNORECASE)
-            content_location_match = re.search(r"Content-Location: ([^\n]+)", headers, re.IGNORECASE)
-            content_id_match = re.search(r"Content-ID: <([^>]+)>", headers, re.IGNORECASE)
-
-            if not content_type_match:
-                return
-
-            content_type = content_type_match.group(1).split(";")[0].strip()
-
-            if no_css and "css" in content_type:
-                return
-            if no_images and ("image" in content_type or "img" in content_type):
-                return
-            if html_only and "html" not in content_type:
-                return
-
-            encoding = None
-            if content_transfer_encoding_match:
-                encoding = content_transfer_encoding_match.group(1).strip().lower()
-
-            # Decode the body based on its encoding
-            decoded_body = self._decode_body(encoding, body)
-
-            # Determine the filename for this part
-            filename = self._extract_filename(headers, content_type)
-
-            # Update our URL to filename mapping
-            if content_location_match:
-                location = content_location_match.group(1)
-                self.url_mapping[location] = filename
-
-            if content_id_match:
-                cid = "cid:" + content_id_match.group(1)
-                self.url_mapping[cid] = filename
-
-            # Write the content to a file
-            self._write_to_file(filename, content_type, decoded_body)
-        except Exception as e:
-            logging.error(f"Error processing MHTML part: {e}")
-
-    def _write_to_file(self, filename, content_type, decoded_body):
-        """
-        Write the decoded content to a file.
-
-        Args:
-            filename (str): The name of the file to be written.
-            content_type (str): The content type of the data (e.g., "text/html").
-            decoded_body (str): The decoded content to be written.
-        """
-        # If the content is text-based, ensure it's in bytes format for writing (since file will be in 'wb' mode)
-        if isinstance(decoded_body, str):
-            decoded_body = bytes(decoded_body, encoding="utf-8")
-
-        if "html" in content_type:
-            # Append this filename to our list of saved HTML files
-            self.saved_html_files.append(filename)
-
-        # Try to write the decoded content to the specified file
-        with open(os.path.join(self.output_dir, filename), "wb") as out_file:
-            out_file.write(decoded_body)
-
-    def _update_html_links(self, filepath, sorted_urls, hash_pattern, no_css=False, no_images=False, html_only=False):
-        """
-        Update the links in HTML files.
-        There has got to be a better way of achieving this instead of loading the entire contents into memory again.
-        We unfortunately dont have the updated file names until the other files have been parsed...
-
-        Args:
-            filepath (str): The path to the HTML file.
-            sorted_urls (list): A list of URLs sorted by length.
-            hash_pattern (re.Pattern): A compiled regular expression pattern for hashed filenames.
-        """
-        # If html_only flag is set, we dont need to update anything.
-        if html_only:
-            return
-
-        with open(filepath, "r", encoding="utf-8") as html_file:
-            content = html_file.read()
-
-            # For each original URL, replace it with the new filename in the content
-            for original_url in sorted_urls:
-                new_filename = self.url_mapping[original_url]
-
-                # Skip updating links for CSS files if no_css flag is set
-                if no_css and new_filename.endswith(".css"):
-                    continue
-
-                # Skip updating links for image files if no_images flag is set
-                if no_images and any(new_filename.endswith(ext) for ext in [".png", ".jpg", ".jpeg", ".gif", ".bmp", ".webp", ".svg"]):
-                    continue
-
-                matches = list(re.finditer(re.escape(original_url), content))
-
-                # Replace the links in the content
-                for match in reversed(matches):
-                    if not hash_pattern.match(content, match.end()):
-                        content = content[: match.start()] + new_filename + content[match.end() :]
-
-        with open(filepath, "w", encoding="utf-8") as html_file:
-            html_file.write(content)
-
-    def extract(self, no_css=False, no_images=False, html_only=False):
-        """
-        Extract files from MHTML into separate files.
-        """
-        temp_buffer_chunks = []  # Use a list to store chunks and join them when needed
-
-        try:
-            with open(self.mhtml_path, "r", encoding="utf-8") as file:
-                # Continuously read from the MHTML file until no more content is left
-                while True:
-                    chunk = file.read(self.buffer_size)
-                    if not chunk:
-                        break
-
-                    """
-                    Python strings are immutable, This means that every time you concatenate two strings using 
-                    the '+' operator, a new string is created in memory, and the contents of the two original 
-                    strings are copied over to this new string. The time complexity of the following line is O(n^2)
-                    
-                    temp_buffer_chunks += chunk
-                    
-                    On the other hand, the list join method avoids this overhead by creating a single new string 
-                    and copying the content of each string in the list to the new string only once. This results 
-                    in a linear time complexity of O(n).
-                    """
-                    temp_buffer_chunks.append(chunk)
-
-                    # If the boundary hasn't been determined yet, try to find it
-                    if not self.boundary:
-                        self.boundary = self._read_boundary("".join(temp_buffer_chunks))
-
-                    # Split the buffer by the boundary to process each part
-                    parts = "".join(temp_buffer_chunks).split("--" + self.boundary)
-
-                    # Retain the last part in case it's incomplete
-                    temp_buffer_chunks = [parts[-1]]  # Retain the last part in case it's incomplete
-
-                    for part in parts[:-1]:
-                        if self.extracted_count > 0:  # Skip the headers
-                            self._process_part(part, no_css, no_images, html_only)
-
-                        self.extracted_count += 1
-
-            if html_only:
-                return
-
-            # After processing all parts, sort URLs by length (longest first)
-            sorted_urls = sorted(self.url_mapping.keys(), key=len, reverse=True)
-            hash_pattern = re.compile(r"_[a-f0-9]{32}\.html")
-
-            # Update links in all saved HTML files to reflect new filenames
-            for filename in self.saved_html_files:
-                filepath = os.path.join(self.output_dir, filename)
-                self._update_html_links(filepath, sorted_urls, hash_pattern)
-
-            logging.info(f"Extracted {self.extracted_count-1} files into {self.output_dir}")
-        except Exception as e:
-            logging.error(f"Error during extraction: {e}")
-
-
-if __name__ == "__main__":
-    # Argument parsing setup
-    parser = argparse.ArgumentParser(description="Extract files from MHTML documents.")
-    parser.add_argument("mhtml_path", type=str, help="Path to the MHTML document.")
-    parser.add_argument("--output_dir", type=str, default=".", help="Output directory for the extracted files.")
-    parser.add_argument("--buffer_size", type=int, default=8192, help="Buffer size for reading the MHTML file. Defaults to 8192.")
-    parser.add_argument("--clear_output_dir", action="store_true", help="If set, clears the output directory before extraction.")
-    parser.add_argument("--no_css", action="store_true", help="If set, CSS files will not be extracted.")
-    parser.add_argument("--no_images", action="store_true", help="If set, image files will not be extracted.")
-    parser.add_argument("--html_only", action="store_true", help="If set, only HTML files will be extracted.")
-    # parser.add_argument("--main_only", action="store_true", help="If set, only the main HTML file will be extracted.")
-
-    args = parser.parse_args()
-
-    # Example usage with command-line arguments
-    extractor = MHTMLExtractor(
-        mhtml_path=args.mhtml_path,
-        output_dir=args.output_dir,
-        buffer_size=args.buffer_size,
-        clear_output_dir=args.clear_output_dir,
-    )
-
-    extractor.extract(args.no_css, args.no_images, args.html_only)
->>>>>>> 8c1d0d75
+import os
+import re
+import mimetypes
+import uuid
+import base64
+import quopri
+from urllib.parse import urlparse, unquote
+import hashlib
+import shutil
+import logging
+import argparse
+from typing import Optional, Dict, List, Tuple, Union
+from pathlib import Path
+from dataclasses import dataclass
+import time
+
+# Constants
+DEFAULT_BUFFER_SIZE = 8192
+MIN_BUFFER_SIZE = 1024
+MAX_BUFFER_SIZE = 1024 * 1024  # 1MB
+SUPPORTED_ENCODINGS = {"base64", "quoted-printable", "7bit", "8bit", "binary"}
+IMAGE_EXTENSIONS = {".png", ".jpg", ".jpeg", ".gif", ".bmp", ".webp", ".svg", ".ico"}
+TEXT_CONTENT_TYPES = {"text/html", "text/css", "text/javascript", "application/javascript"}
+
+# Set up logging
+logging.basicConfig(
+    level=logging.INFO,
+    format="[%(asctime)s][%(filename)s:%(lineno)d][%(levelname)s]: %(message)s",
+    datefmt="%H:%M:%S",
+    handlers=[logging.StreamHandler()],
+)
+
+
+@dataclass
+class ExtractionStats:
+    """Statistics for the extraction process."""
+    total_parts: int = 0
+    html_files: int = 0
+    css_files: int = 0
+    image_files: int = 0
+    other_files: int = 0
+    skipped_files: int = 0
+    total_size: int = 0
+    extraction_time: float = 0.0
+
+
+class MHTMLExtractor:
+    """
+    A high-performance class to extract files from MHTML documents with improved
+    memory efficiency, error handling, and code quality.
+
+    Attributes:
+        mhtml_path (Path): The path to the MHTML document.
+        output_dir (Path): The directory where extracted files will be saved.
+        buffer_size (int): The size of the buffer used when reading the MHTML file.
+        boundary (Optional[str]): The boundary string used in the MHTML document.
+        extracted_count (int): A counter for the number of files extracted.
+        url_mapping (Dict[str, str]): A dictionary mapping original URLs to new filenames.
+        saved_html_files (List[str]): List to keep track of saved HTML filenames.
+        stats (ExtractionStats): Statistics about the extraction process.
+        dry_run (bool): If True, only analyze without extracting files.
+    """
+
+    def __init__(
+        self, 
+        mhtml_path: Union[str, Path], 
+        output_dir: Union[str, Path], 
+        buffer_size: int = DEFAULT_BUFFER_SIZE, 
+        clear_output_dir: bool = False,
+        dry_run: bool = False
+    ) -> None:
+        """
+        Initialize the MHTMLExtractor class with enhanced validation and performance optimizations.
+
+        Args:
+            mhtml_path: Path to the MHTML document.
+            output_dir: Output directory for the extracted files.
+            buffer_size: Buffer size for reading the MHTML file. Auto-optimized if needed.
+            clear_output_dir: If True, clears the output directory before extraction.
+            dry_run: If True, only analyze the MHTML file without extracting files.
+            
+        Raises:
+            FileNotFoundError: If the MHTML file doesn't exist.
+            ValueError: If buffer_size is invalid.
+            PermissionError: If unable to create/access output directory.
+        """
+        # Validate and convert paths
+        self.mhtml_path = Path(mhtml_path).resolve()
+        self.output_dir = Path(output_dir).resolve()
+        
+        # Validate MHTML file exists
+        if not self.mhtml_path.exists():
+            raise FileNotFoundError(f"MHTML file not found: {self.mhtml_path}")
+        
+        if not self.mhtml_path.is_file():
+            raise ValueError(f"Path is not a file: {self.mhtml_path}")
+        
+        # Validate and optimize buffer size
+        self.buffer_size = self._optimize_buffer_size(buffer_size)
+        
+        # Initialize attributes
+        self.boundary: Optional[str] = None
+        self.extracted_count: int = 0
+        self.url_mapping: Dict[str, str] = {}
+        self.saved_html_files: List[str] = []
+        self.stats = ExtractionStats()
+        self.dry_run = dry_run
+        
+        # Setup output directory
+        if not dry_run:
+            self._setup_output_directory(clear_output_dir)
+
+    def _optimize_buffer_size(self, buffer_size: int) -> int:
+        """
+        Optimize buffer size based on file size and system constraints.
+        
+        Args:
+            buffer_size: Requested buffer size.
+            
+        Returns:
+            Optimized buffer size.
+            
+        Raises:
+            ValueError: If buffer size is invalid.
+        """
+        if buffer_size < MIN_BUFFER_SIZE:
+            raise ValueError(f"Buffer size must be at least {MIN_BUFFER_SIZE} bytes")
+        
+        if buffer_size > MAX_BUFFER_SIZE:
+            logging.warning(f"Buffer size {buffer_size} is very large, limiting to {MAX_BUFFER_SIZE}")
+            buffer_size = MAX_BUFFER_SIZE
+        
+        # Auto-optimize based on file size
+        try:
+            file_size = self.mhtml_path.stat().st_size
+            # Use larger buffer for larger files, but cap it
+            optimal_size = min(max(file_size // 100, MIN_BUFFER_SIZE), MAX_BUFFER_SIZE)
+            if optimal_size != buffer_size:
+                logging.info(f"Optimizing buffer size from {buffer_size} to {optimal_size} based on file size")
+                return optimal_size
+        except OSError:
+            logging.warning("Could not determine file size for buffer optimization")
+        
+        return buffer_size
+
+    def _setup_output_directory(self, clear: bool = False) -> None:
+        """
+        Setup the output directory with proper error handling.
+        
+        Args:
+            clear: Whether to clear the directory if it exists.
+            
+        Raises:
+            PermissionError: If unable to create or access the directory.
+        """
+        try:
+            if not self.output_dir.exists():
+                self.output_dir.mkdir(parents=True, exist_ok=True)
+                logging.info(f"Created output directory: {self.output_dir}")
+            elif clear:
+                self._clear_directory(self.output_dir)
+                logging.info(f"Cleared output directory: {self.output_dir}")
+                
+            # Test write permissions
+            test_file = self.output_dir / ".mhtml_extractor_test"
+            try:
+                test_file.touch()
+                test_file.unlink()
+            except OSError as e:
+                raise PermissionError(f"No write permission in output directory: {self.output_dir}") from e
+                
+        except OSError as e:
+            raise PermissionError(f"Error setting up output directory: {e}") from e
+
+    @staticmethod
+    def _clear_directory(directory_path: Path) -> None:
+        """
+        Safely clear a directory's contents.
+        
+        Args:
+            directory_path: Path to the directory to clear.
+        """
+        for item in directory_path.iterdir():
+            try:
+                if item.is_file():
+                    item.unlink()
+                elif item.is_dir():
+                    shutil.rmtree(item)
+            except OSError as e:
+                logging.warning(f"Could not remove {item}: {e}")
+
+    @staticmethod
+    def ensure_directory_exists(directory_path: Union[str, Path], clear: bool = False) -> None:
+        """
+        Legacy method for backward compatibility.
+        
+        Args:
+            directory_path: Path to the directory.
+            clear: Whether to clear the directory.
+        """
+        path = Path(directory_path)
+        try:
+            if not path.exists():
+                path.mkdir(parents=True, exist_ok=True)
+            elif clear:
+                MHTMLExtractor._clear_directory(path)
+        except Exception as e:
+            logging.error(f"Error during directory setup: {e}")
+
+    @staticmethod
+    def is_text_content(decoded_content: Union[str, bytes]) -> bool:
+        """
+        Determine if the given content is likely to be human-readable text.
+        
+        Args:
+            decoded_content: Content to analyze.
+            
+        Returns:
+            True if content appears to be text, False otherwise.
+        """
+        # If it's already a string, then it's text
+        if isinstance(decoded_content, str):
+            return True
+
+        # If there are null bytes, it's likely binary
+        if b"\0" in decoded_content:
+            return False
+
+        # Check a sample for common ASCII characters
+        sample = decoded_content[:1024]  # Check the first 1KB
+        text_chars = {7, 8, 9, 10, 12, 13} | set(range(0x20, 0x7F))
+        if all(byte in text_chars for byte in sample):
+            return True
+
+        # Try decoding as UTF-8
+        try:
+            decoded_content.decode("utf-8")
+            return True
+        except UnicodeDecodeError:
+            pass
+
+        return False
+
+    @staticmethod
+    def _read_boundary(temp_buffer: str) -> Optional[str]:
+        """
+        Extract boundary string from the MHTML headers with improved error handling.
+
+        Args:
+            temp_buffer: A buffer containing part of the MHTML document.
+
+        Returns:
+            The extracted boundary string or None if not found.
+        """
+        try:
+            # Try different boundary patterns
+            patterns = [
+                r'boundary="([^"]+)"',  # Quoted boundary
+                r'boundary=([^;\s]+)',  # Unquoted boundary
+            ]
+            
+            for pattern in patterns:
+                boundary_match = re.search(pattern, temp_buffer, re.IGNORECASE)
+                if boundary_match:
+                    boundary = boundary_match.group(1).strip()
+                    if boundary:
+                        logging.debug(f"Found boundary: {boundary}")
+                        return boundary
+                        
+        except Exception as e:
+            logging.error(f"Error reading boundary: {e}")
+        
+        return None
+
+    @staticmethod
+    def _decode_body(encoding: Optional[str], body: str) -> Union[str, bytes]:
+        """
+        Decode the body content based on the Content-Transfer-Encoding header.
+
+        Args:
+            encoding: The content encoding (e.g., "base64", "quoted-printable").
+            body: The body content to be decoded.
+
+        Returns:
+            The decoded body content.
+            
+        Raises:
+            ValueError: If encoding is not supported.
+        """
+        if not encoding:
+            return body
+            
+        encoding = encoding.lower().strip()
+        
+        try:
+            if encoding == "base64":
+                # Remove whitespace and newlines before decoding
+                clean_body = re.sub(r'\s+', '', body)
+                return base64.b64decode(clean_body)
+            elif encoding == "quoted-printable":
+                return quopri.decodestring(body.encode()).decode('utf-8', errors='replace')
+            elif encoding in {"7bit", "8bit", "binary"}:
+                return body
+            else:
+                logging.warning(f"Unsupported encoding: {encoding}, treating as plain text")
+                return body
+        except Exception as e:
+            logging.error(f"Error decoding body with encoding '{encoding}': {e}")
+            return body
+
+    def _extract_filename(self, headers: str, content_type: str) -> str:
+        """
+        Determine the filename based on headers or generate one if necessary.
+
+        Args:
+            headers: Part headers from the MHTML document.
+            content_type: The content type of the part (e.g., "text/html").
+
+        Returns:
+            The determined filename.
+        """
+        try:
+            content_location_match = re.search(r"Content-Location:\s*([^\r\n]+)", headers, re.IGNORECASE)
+            extension = mimetypes.guess_extension(content_type) or ""
+
+            # If Content-Location is provided in the headers, use it to derive a filename
+            if content_location_match:
+                location = content_location_match.group(1).strip()
+                parsed_url = urlparse(location)
+                base_name = os.path.basename(unquote(parsed_url.path)) or parsed_url.netloc
+                
+                # Clean the base name
+                base_name = re.sub(r'[<>:"/\\|?*]', '_', base_name)
+                if not base_name:
+                    base_name = "unnamed"
+                
+                url_hash = hashlib.md5(location.encode()).hexdigest()
+                filename = f"{base_name}_{url_hash}{extension}"
+                
+                # Handle potential filename conflicts by appending a counter
+                original_filename = filename
+                counter = 1
+                while not self.dry_run and (self.output_dir / filename).exists():
+                    name_part, ext_part = os.path.splitext(original_filename)
+                    filename = f"{name_part}_{counter}{ext_part}"
+                    counter += 1
+            else:
+                # If Content-Location isn't provided, generate a UUID-based filename
+                filename = f"{uuid.uuid4()}{extension}"
+                
+            return filename
+            
+        except Exception as e:
+            logging.error(f"Error extracting filename: {e}")
+            return f"{uuid.uuid4()}.bin"
+
+    def _process_part(self, part: str, no_css: bool = False, no_images: bool = False, html_only: bool = False) -> None:
+        """
+        Process each MHTML part and extract its content with improved parsing and validation.
+
+        Args:
+            part: A part of the MHTML document.
+            no_css: If True, CSS files will not be extracted.
+            no_images: If True, image files will not be extracted.
+            html_only: If True, only HTML files will be extracted.
+        """
+        try:
+            # Split headers and body more robustly
+            if "\r\n\r\n" in part:
+                headers, body = part.split("\r\n\r\n", 1)
+            elif "\n\n" in part:
+                headers, body = part.split("\n\n", 1)
+            else:
+                logging.warning("Could not find header/body separator in part")
+                return
+
+            # Extract various headers from the part with improved regex
+            content_type_match = re.search(r"Content-Type:\s*([^\r\n;]+)", headers, re.IGNORECASE)
+            content_transfer_encoding_match = re.search(r"Content-Transfer-Encoding:\s*([^\r\n]+)", headers, re.IGNORECASE)
+            content_location_match = re.search(r"Content-Location:\s*([^\r\n]+)", headers, re.IGNORECASE)
+            content_id_match = re.search(r"Content-ID:\s*<([^>]+)>", headers, re.IGNORECASE)
+
+            if not content_type_match:
+                logging.debug("No Content-Type found in part, skipping")
+                self.stats.skipped_files += 1
+                return
+
+            content_type = content_type_match.group(1).strip().lower()
+
+            # Apply filters
+            if self._should_skip_content(content_type, no_css, no_images, html_only):
+                self.stats.skipped_files += 1
+                return
+
+            encoding = None
+            if content_transfer_encoding_match:
+                encoding = content_transfer_encoding_match.group(1).strip().lower()
+
+            # Decode the body based on its encoding
+            decoded_body = self._decode_body(encoding, body)
+
+            # Update statistics
+            self._update_stats(content_type, decoded_body)
+
+            # Determine the filename for this part
+            filename = self._extract_filename(headers, content_type)
+
+            # Update our URL to filename mapping
+            if content_location_match:
+                location = content_location_match.group(1).strip()
+                self.url_mapping[location] = filename
+
+            if content_id_match:
+                cid = "cid:" + content_id_match.group(1)
+                self.url_mapping[cid] = filename
+
+            # Write the content to a file (if not dry run)
+            if not self.dry_run:
+                self._write_to_file(filename, content_type, decoded_body)
+            else:
+                logging.info(f"[DRY RUN] Would extract: {filename} ({content_type})")
+                
+        except Exception as e:
+            logging.error(f"Error processing MHTML part: {e}")
+            self.stats.skipped_files += 1
+
+    def _should_skip_content(self, content_type: str, no_css: bool, no_images: bool, html_only: bool) -> bool:
+        """
+        Determine if content should be skipped based on filters.
+        
+        Args:
+            content_type: The MIME type of the content.
+            no_css: Skip CSS files.
+            no_images: Skip image files.
+            html_only: Only process HTML files.
+            
+        Returns:
+            True if content should be skipped.
+        """
+        if no_css and "css" in content_type:
+            return True
+        if no_images and ("image" in content_type):
+            return True
+        if html_only and "html" not in content_type:
+            return True
+        return False
+
+    def _update_stats(self, content_type: str, decoded_body: Union[str, bytes]) -> None:
+        """
+        Update extraction statistics.
+        
+        Args:
+            content_type: The MIME type of the content.
+            decoded_body: The decoded content.
+        """
+        self.stats.total_parts += 1
+        
+        # Calculate size
+        if isinstance(decoded_body, str):
+            size = len(decoded_body.encode('utf-8'))
+        else:
+            size = len(decoded_body)
+        self.stats.total_size += size
+        
+        # Categorize by type
+        if "html" in content_type:
+            self.stats.html_files += 1
+        elif "css" in content_type:
+            self.stats.css_files += 1
+        elif "image" in content_type:
+            self.stats.image_files += 1
+        else:
+            self.stats.other_files += 1
+
+    def _write_to_file(self, filename: str, content_type: str, decoded_body: Union[str, bytes]) -> None:
+        """
+        Write the decoded content to a file with proper error handling.
+
+        Args:
+            filename: The name of the file to be written.
+            content_type: The content type of the data (e.g., "text/html").
+            decoded_body: The decoded content to be written.
+            
+        Raises:
+            OSError: If file cannot be written.
+        """
+        try:
+            # Ensure content is in bytes format for writing
+            if isinstance(decoded_body, str):
+                decoded_body = decoded_body.encode("utf-8")
+
+            if "html" in content_type:
+                # Append this filename to our list of saved HTML files
+                self.saved_html_files.append(filename)
+
+            # Write the decoded content to the specified file
+            file_path = self.output_dir / filename
+            with open(file_path, "wb") as out_file:
+                out_file.write(decoded_body)
+                
+            logging.debug(f"Wrote {len(decoded_body)} bytes to {filename}")
+            
+        except OSError as e:
+            logging.error(f"Error writing file {filename}: {e}")
+            raise
+
+    def _update_html_links(self, filepath: Path, sorted_urls: List[str], hash_pattern: re.Pattern, 
+                          no_css: bool = False, no_images: bool = False, html_only: bool = False) -> None:
+        """
+        Update the links in HTML files with improved performance and error handling.
+
+        Args:
+            filepath: The path to the HTML file.
+            sorted_urls: A list of URLs sorted by length.
+            hash_pattern: A compiled regular expression pattern for hashed filenames.
+            no_css: Skip CSS link updates if True.
+            no_images: Skip image link updates if True.
+            html_only: Skip all link updates if True.
+        """
+        # If html_only flag is set, we don't need to update anything.
+        if html_only:
+            return
+
+        try:
+            with open(filepath, "r", encoding="utf-8", errors="replace") as html_file:
+                content = html_file.read()
+
+            original_content = content
+            
+            # For each original URL, replace it with the new filename in the content
+            for original_url in sorted_urls:
+                new_filename = self.url_mapping[original_url]
+
+                # Skip updating links for CSS files if no_css flag is set
+                if no_css and new_filename.endswith(".css"):
+                    continue
+
+                # Skip updating links for image files if no_images flag is set
+                if no_images and any(new_filename.endswith(ext) for ext in IMAGE_EXTENSIONS):
+                    continue
+
+                # Use re.sub for more efficient replacement
+                escaped_url = re.escape(original_url)
+                content = re.sub(escaped_url, new_filename, content)
+
+            # Only write if content changed
+            if content != original_content:
+                with open(filepath, "w", encoding="utf-8") as html_file:
+                    html_file.write(content)
+                logging.debug(f"Updated links in {filepath.name}")
+            
+        except Exception as e:
+            logging.error(f"Error updating HTML links in {filepath}: {e}")
+
+    def extract(self, no_css: bool = False, no_images: bool = False, html_only: bool = False) -> ExtractionStats:
+        """
+        Extract files from MHTML into separate files with enhanced performance and error handling.
+        
+        Args:
+            no_css: If True, CSS files will not be extracted.
+            no_images: If True, image files will not be extracted.
+            html_only: If True, only HTML files will be extracted.
+            
+        Returns:
+            ExtractionStats object with details about the extraction.
+            
+        Raises:
+            FileNotFoundError: If MHTML file doesn't exist.
+            PermissionError: If unable to read MHTML file or write to output directory.
+        """
+        start_time = time.time()
+        temp_buffer_chunks: List[str] = []  # Use a list to store chunks efficiently
+
+        try:
+            if self.dry_run:
+                logging.info(f"[DRY RUN] Analyzing MHTML file: {self.mhtml_path}")
+            else:
+                logging.info(f"Extracting from: {self.mhtml_path} to: {self.output_dir}")
+
+            with open(self.mhtml_path, "r", encoding="utf-8", errors="replace") as file:
+                # Continuously read from the MHTML file until no more content is left
+                while True:
+                    chunk = file.read(self.buffer_size)
+                    if not chunk:
+                        break
+
+                    # Use list for efficient string concatenation (O(n) instead of O(n²))
+                    temp_buffer_chunks.append(chunk)
+
+                    # If the boundary hasn't been determined yet, try to find it
+                    if not self.boundary:
+                        joined_buffer = "".join(temp_buffer_chunks)
+                        self.boundary = self._read_boundary(joined_buffer)
+                        if self.boundary:
+                            logging.debug(f"Boundary found: {self.boundary}")
+
+                    # Only process if we have a boundary
+                    if self.boundary:
+                        # Split the buffer by the boundary to process each part
+                        joined_buffer = "".join(temp_buffer_chunks)
+                        parts = joined_buffer.split("--" + self.boundary)
+
+                        # Retain the last part in case it's incomplete
+                        temp_buffer_chunks = [parts[-1]]
+
+                        # Process all complete parts
+                        for part in parts[:-1]:
+                            if self.extracted_count > 0:  # Skip the headers
+                                self._process_part(part.strip(), no_css, no_images, html_only)
+                            self.extracted_count += 1
+
+                # Process any remaining part
+                if temp_buffer_chunks and self.boundary:
+                    remaining_part = "".join(temp_buffer_chunks).strip()
+                    if remaining_part and remaining_part != "--":
+                        self._process_part(remaining_part, no_css, no_images, html_only)
+
+            # Update HTML links if not in dry run mode and not html_only
+            if not self.dry_run and not html_only and self.saved_html_files:
+                self._update_all_html_links(no_css, no_images, html_only)
+
+            # Finalize statistics
+            self.stats.extraction_time = time.time() - start_time
+            self._log_extraction_summary()
+            
+            return self.stats
+            
+        except Exception as e:
+            logging.error(f"Error during extraction: {e}")
+            raise
+
+    def _update_all_html_links(self, no_css: bool, no_images: bool, html_only: bool) -> None:
+        """
+        Update links in all saved HTML files.
+        
+        Args:
+            no_css: Skip CSS link updates.
+            no_images: Skip image link updates.
+            html_only: Skip all link updates.
+        """
+        if not self.url_mapping:
+            return
+            
+        # Sort URLs by length (longest first) for proper replacement
+        sorted_urls = sorted(self.url_mapping.keys(), key=len, reverse=True)
+        hash_pattern = re.compile(r"_[a-f0-9]{32}\.")
+
+        logging.info(f"Updating links in {len(self.saved_html_files)} HTML files...")
+        
+        for filename in self.saved_html_files:
+            filepath = self.output_dir / filename
+            if filepath.exists():
+                self._update_html_links(filepath, sorted_urls, hash_pattern, no_css, no_images, html_only)
+
+    def _log_extraction_summary(self) -> None:
+        """Log a summary of the extraction process."""
+        if self.dry_run:
+            logging.info(f"[DRY RUN] Analysis complete:")
+        else:
+            logging.info(f"Extraction complete:")
+            
+        logging.info(f"  Total parts processed: {self.stats.total_parts}")
+        logging.info(f"  HTML files: {self.stats.html_files}")
+        logging.info(f"  CSS files: {self.stats.css_files}")
+        logging.info(f"  Image files: {self.stats.image_files}")
+        logging.info(f"  Other files: {self.stats.other_files}")
+        logging.info(f"  Skipped files: {self.stats.skipped_files}")
+        logging.info(f"  Total size: {self.stats.total_size:,} bytes")
+        logging.info(f"  Extraction time: {self.stats.extraction_time:.2f} seconds")
+        
+        if not self.dry_run:
+            logging.info(f"  Output directory: {self.output_dir}")
+
+
+if __name__ == "__main__":
+    # Enhanced argument parsing setup with better help and validation
+    parser = argparse.ArgumentParser(
+        description="Extract files from MHTML documents with enhanced performance and features.",
+        formatter_class=argparse.RawDescriptionHelpFormatter,
+        epilog="""
+Examples:
+  %(prog)s document.mhtml
+  %(prog)s document.mhtml --output_dir ./extracted
+  %(prog)s document.mhtml --html-only --dry-run
+  %(prog)s document.mhtml --no-css --no-images --buffer_size 16384
+        """
+    )
+    
+    parser.add_argument("mhtml_path", type=str, help="Path to the MHTML document.")
+    parser.add_argument("--output_dir", type=str, default=".", help="Output directory for the extracted files. (default: current directory)")
+    parser.add_argument("--buffer_size", type=int, default=DEFAULT_BUFFER_SIZE, help=f"Buffer size for reading the MHTML file. (default: {DEFAULT_BUFFER_SIZE})")
+    parser.add_argument("--clear_output_dir", action="store_true", help="If set, clears the output directory before extraction.")
+    parser.add_argument("--no-css", action="store_true", help="If set, CSS files will not be extracted.")
+    parser.add_argument("--no-images", action="store_true", help="If set, image files will not be extracted.")
+    parser.add_argument("--html-only", action="store_true", help="If set, only HTML files will be extracted.")
+    parser.add_argument("--dry-run", action="store_true", help="If set, analyze the MHTML file without extracting files.")
+    parser.add_argument("--verbose", "-v", action="store_true", help="Enable verbose logging output.")
+    parser.add_argument("--quiet", "-q", action="store_true", help="Suppress all output except errors.")
+
+    args = parser.parse_args()
+
+    # Configure logging based on verbosity
+    if args.quiet:
+        logging.getLogger().setLevel(logging.ERROR)
+    elif args.verbose:
+        logging.getLogger().setLevel(logging.DEBUG)
+
+    try:
+        # Create extractor with enhanced error handling
+        extractor = MHTMLExtractor(
+            mhtml_path=args.mhtml_path,
+            output_dir=args.output_dir,
+            buffer_size=args.buffer_size,
+            clear_output_dir=args.clear_output_dir,
+            dry_run=args.dry_run,
+        )
+
+        # Perform extraction
+        stats = extractor.extract(args.no_css, args.no_images, args.html_only)
+        
+        # Exit with appropriate code
+        if stats.total_parts == 0:
+            logging.warning("No parts were found in the MHTML file")
+            exit(1)
+        else:
+            exit(0)
+            
+    except FileNotFoundError as e:
+        logging.error(f"File not found: {e}")
+        exit(1)
+    except PermissionError as e:
+        logging.error(f"Permission denied: {e}")
+        exit(1)
+    except ValueError as e:
+        logging.error(f"Invalid argument: {e}")
+        exit(1)
+    except Exception as e:
+        logging.error(f"Unexpected error: {e}")
+        if args.verbose:
+            import traceback
+            traceback.print_exc()
+        exit(1)